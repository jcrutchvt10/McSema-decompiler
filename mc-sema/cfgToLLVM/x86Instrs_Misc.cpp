--- conflicted
+++ resolved
@@ -1052,7 +1052,6 @@
 GENERIC_TRANSLATION(BSF16rr, doBsfr<16>(block, OP(0), OP(1)))
 
 void Misc_populateDispatchMap(DispatchMap &m) {
-<<<<<<< HEAD
   m[llvm::X86::AAA] = translate_AAA;
   m[llvm::X86::AAS] = translate_AAS;
   m[llvm::X86::AAM8i8] = translate_AAM8i8;
@@ -1104,46 +1103,4 @@
   m[llvm::X86::CPUID32] = translate_CPUID32;
   // the 64-bit version also only access 32-bit regs
   m[llvm::X86::CPUID64] = translate_CPUID32;
-=======
-    m[X86::AAA] = translate_AAA;
-    m[X86::AAS] = translate_AAS;
-    m[X86::AAM8i8] = translate_AAM8i8;
-    m[X86::AAD8i8] = translate_AAD8i8;
-    m[X86::LEA16r] = translate_LEA16r;
-    m[X86::LEA32r] = translate_LEA32r;
-	m[X86::LEA64_32r] = translate_LEA64_32r;
-	m[X86::LEA64r] = translate_LEA64r;
-    m[X86::LAHF] = translate_LAHF;
-    m[X86::STD] = translate_STD;
-    m[X86::CLD] = translate_CLD;
-    m[X86::STC] = translate_STC;
-    m[X86::CLC] = translate_CLC;
-    m[X86::BSWAP32r] = translate_BSWAP32r;
-    m[X86::CDQ] = translate_CDQ;
-    m[X86::INT3] = translate_INT3;
-    m[X86::NOOP] = translate_NOOP;
-    m[X86::NOOPW] = translate_NOOP;
-    m[X86::NOOPL] = translate_NOOP;
-    m[X86::HLT] = translate_HLT;
-    m[X86::LOCK_PREFIX] = translate_NOOP;
-    m[X86::REP_PREFIX] = translate_NOOP;
-    m[X86::REPNE_PREFIX] = translate_NOOP;
-    m[X86::PAUSE] = translate_NOOP;
-    m[X86::RDTSC] = translate_RDTSC;
-    m[X86::CWD] = translate_CWD;
-    m[X86::CWDE] = translate_CWDE;
-    m[X86::CQO] = translate_CQO;
-    m[X86::CDQ] = translate_CDQ;
-    m[X86::SAHF] = translate_SAHF;
-    m[X86::BT64rr] = translate_BT64rr;
-    m[X86::BT32rr] = translate_BT32rr;
-    m[X86::BT16rr] = translate_BT16rr;
-    m[X86::BSR32rr] = translate_BSR32rr;
-    m[X86::BSR16rr] = translate_BSR16rr;
-    m[X86::BSF32rr] = translate_BSF32rr;
-    m[X86::BSF32rm] = translate_BSF32rm;
-    m[X86::BSF16rr] = translate_BSF16rr;
-    m[X86::TRAP] = translate_TRAP;
-    m[X86::CPUID32] = translate_CPUID32;
->>>>>>> 5bffa106
 }