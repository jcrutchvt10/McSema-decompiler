--- conflicted
+++ resolved
@@ -55,11 +55,8 @@
   virtual ::uint64_t getBase(void) const;
   virtual ::uint64_t getExtent(void) const;
   virtual int readByte(::uint64_t, uint8_t *) const;
-<<<<<<< HEAD
   virtual bool getEntryPoint(::uint64_t &ep) const;
-=======
   std::string hash;
->>>>>>> b4529426
 };
 
 #endif